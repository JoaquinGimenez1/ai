--- conflicted
+++ resolved
@@ -100,15 +100,12 @@
  */
 function getDeployUrls(projects: string[]): string[] {
 	const urls: string[] = [];
-<<<<<<< HEAD
 
 	if (projects.length === 0) {
 		console.log("No affected projects found");
 		process.exit(0);
 	}
-
-=======
->>>>>>> a8348b65
+  
 	for (const project of projects) {
 		const url = getDeployUrlForProject(project);
 		if (url) {
